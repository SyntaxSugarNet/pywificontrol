from setuptools import setup

setup(
    name='wificontrol',
<<<<<<< HEAD
    version='0.2.5',
=======
    version='0.3.0',
>>>>>>> 99c81e67
    author='Ivan Sapozhkov',
    author_email='ivan.sapozhkov@emlid.com',
    packages=['wificontrol', 'wificontrol.utils'],
    license='GPLv3',
    url='https://github.com/emlid/reach-wifi-configurator.git',
    description='Module for control WiFi connections with host(AP) and client(WPA) modes.',
    tests_require="nose",
    test_suite="nose.collector",
    long_description=open('README.md').read()
)<|MERGE_RESOLUTION|>--- conflicted
+++ resolved
@@ -2,11 +2,7 @@
 
 setup(
     name='wificontrol',
-<<<<<<< HEAD
-    version='0.2.5',
-=======
     version='0.3.0',
->>>>>>> 99c81e67
     author='Ivan Sapozhkov',
     author_email='ivan.sapozhkov@emlid.com',
     packages=['wificontrol', 'wificontrol.utils'],
