--- conflicted
+++ resolved
@@ -2,11 +2,7 @@
 
 setup(
     name='wificontrol',
-<<<<<<< HEAD
-    version='0.1.4',
-=======
-    version='0.1.7.reach',
->>>>>>> db1c70eb
+    version='0.1.5',
     author='Ivan Sapozhkov',
     author_email='ivan.sapozhkov@emlid.com',
     py_modules=['wificontrol'],
